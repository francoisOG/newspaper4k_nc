--- conflicted
+++ resolved
@@ -66,11 +66,7 @@
             self.stopwords_class = \
                 self.config.get_stopwords_class(meta_lang)
 
-<<<<<<< HEAD
     def get_authors(self, doc):
-=======
-    def get_authors(self, clean_doc):
->>>>>>> 554ec654
         """Fetch the authors of the article, return as a list
         Only works for english articles
         """
@@ -129,10 +125,6 @@
         VALS = ['author', 'byline']
         matches = []
         _authors, authors = [], []
-<<<<<<< HEAD
-=======
-        doc = clean_doc
->>>>>>> 554ec654
 
         for attr in ATTRS:
             for val in VALS:
@@ -167,18 +159,10 @@
         #    return [] # Failed to find anything
         # return authors
 
-<<<<<<< HEAD
     def get_title(self, doc):
         """Fetch the article title and analyze it
         """
         title = ''
-=======
-    def get_title(self, clean_doc):
-        """Fetch the article title and analyze it
-        """
-        title = ''
-        doc = clean_doc
->>>>>>> 554ec654
         title_element = self.parser.getElementsByTag(doc, tag='title')
         # no title found
         if title_element is None or len(title_element) == 0:
@@ -247,39 +231,23 @@
         total_feed_urls = list(set(total_feed_urls))
         return total_feed_urls
 
-<<<<<<< HEAD
     def get_favicon(self, doc):
-=======
-    def get_favicon(self, clean_doc):
->>>>>>> 554ec654
         """Extract the favicon from a website http://en.wikipedia.org/wiki/Favicon
         <link rel="shortcut icon" type="image/png" href="favicon.png" />
         <link rel="icon" type="image/png" href="favicon.png" />
         """
         kwargs = {'tag': 'link', 'attr': 'rel', 'value': 'icon'}
-<<<<<<< HEAD
         meta = self.parser.getElementsByTag(doc, **kwargs)
-=======
-        meta = self.parser.getElementsByTag(clean_doc, **kwargs)
->>>>>>> 554ec654
         if meta:
             favicon = self.parser.getAttribute(meta[0], 'href')
             return favicon
         return ''
 
-<<<<<<< HEAD
     def get_meta_lang(self, doc):
         """Extract content language from meta
         """
         # we have a lang attribute in html
         attr = self.parser.getAttribute(doc, attr='lang')
-=======
-    def get_meta_lang(self, clean_doc):
-        """Extract content language from meta
-        """
-        # we have a lang attribute in html
-        attr = self.parser.getAttribute(clean_doc, attr='lang')
->>>>>>> 554ec654
         if attr is None:
             # look up for a Content-Language in meta
             items = [
@@ -288,11 +256,7 @@
                 {'tag': 'meta', 'attr': 'name', 'value': 'lang'}
             ]
             for item in items:
-<<<<<<< HEAD
                 meta = self.parser.getElementsByTag(doc, **item)
-=======
-                meta = self.parser.getElementsByTag(clean_doc, **item)
->>>>>>> 554ec654
                 if meta:
                     attr = self.parser.getAttribute(
                         meta[0], attr='content')
@@ -319,19 +283,10 @@
             return content.strip()
         return ''
 
-<<<<<<< HEAD
     def get_meta_img_url(self, article_url, doc):
         """Returns the 'top img' as specified by the website
         """
         top_meta_image, try_one, try_two, try_three, try_four = [None] * 5
-=======
-    def get_meta_img_url(self, article_url, clean_doc):
-        """Returns the 'top img' as specified by the website
-        """
-        top_meta_image, try_one, try_two, try_three, try_four = [None] * 5
-        doc = clean_doc
->>>>>>> 554ec654
-
         try_one = self.get_meta_content(doc, 'meta[property="og:image"]')
         if try_one is None:
             link_icon_kwargs = {'tag': 'link', 'attr': 'rel', 'value': 'icon'}
@@ -351,7 +306,6 @@
 
         return urlparse.urljoin(article_url, top_meta_image)
 
-<<<<<<< HEAD
     def get_meta_type(self, doc):
         """Returns meta type of article, open graph protocol
         """
@@ -370,26 +324,6 @@
     def get_meta_data(self, doc):
         data = defaultdict(dict)
         properties = self.parser.css_select(doc, 'meta')
-=======
-    def get_meta_type(self, clean_doc):
-        """Returns meta type of article, open graph protocol
-        """
-        return self.get_meta_content(clean_doc, 'meta[property="og:type"]')
-
-    def get_meta_description(self, clean_doc):
-        """If the article has meta description set in the source, use that
-        """
-        return self.get_meta_content(clean_doc, "meta[name=description]")
-
-    def get_meta_keywords(self, clean_doc):
-        """If the article has meta keywords set in the source, use that
-        """
-        return self.get_meta_content(clean_doc, "meta[name=keywords]")
-
-    def get_meta_data(self, clean_doc):
-        data = defaultdict(dict)
-        properties = self.parser.css_select(clean_doc, 'meta')
->>>>>>> 554ec654
         for prop in properties:
             key = prop.attrib.get('property') or prop.attrib.get('name')
             value = prop.attrib.get('content') or prop.attrib.get('value')
@@ -420,19 +354,11 @@
                 ref = ref[part]
         return data
 
-<<<<<<< HEAD
     def get_canonical_link(self, article_url, doc):
         """If the article has meta canonical link set in the url
         """
         kwargs = {'tag': 'link', 'attr': 'rel', 'value': 'canonical'}
         meta = self.parser.getElementsByTag(doc, **kwargs)
-=======
-    def get_canonical_link(self, article_url, clean_doc):
-        """If the article has meta canonical link set in the url
-        """
-        kwargs = {'tag': 'link', 'attr': 'rel', 'value': 'canonical'}
-        meta = self.parser.getElementsByTag(clean_doc, **kwargs)
->>>>>>> 554ec654
         if meta is not None and len(meta) > 0:
             href = self.parser.getAttribute(meta[0], 'href')
             if href:
@@ -629,7 +555,6 @@
         category_urls = [c for c in category_urls if c is not None]
         return category_urls
 
-<<<<<<< HEAD
     def extract_tags(self, doc):
         if len(list(doc)) == 0:
             return NO_STRINGS
@@ -638,16 +563,6 @@
         if not elements:
             elements = self.parser.css_select(
                 doc, A_HREF_TAG_SELECTOR)
-=======
-    def extract_tags(self, clean_doc):
-        if len(list(clean_doc)) == 0:
-            return NO_STRINGS
-        elements = self.parser.css_select(
-            clean_doc, A_REL_TAG_SELECTOR)
-        if not elements:
-            elements = self.parser.css_select(
-                clean_doc, A_HREF_TAG_SELECTOR)
->>>>>>> 554ec654
             if not elements:
                 return NO_STRINGS
 
